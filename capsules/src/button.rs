//! Provides userspace control of buttons on a board.
//!
//! This allows for much more cross platform controlling of buttons without
//! having to know which of the GPIO pins exposed across the syscall interface
//! are buttons.
//!
//! Usage
//! -----
//!
//! ```rust
//! # use kernel::static_init;
//!
//! let button_pins = static_init!(
//!     [&'static sam4l::gpio::GPIOPin; 1],
//!     [&sam4l::gpio::PA[16]]);
//! let button = static_init!(
//!     capsules::button::Button<'static>,
//!     capsules::button::Button::new(button_pins, board_kernel.create_grant(&grant_cap)));
//! for btn in button_pins.iter() {
//!     btn.set_client(button);
//! }
//! ```
//!
//! Syscall Interface
//! -----------------
//!
//! - Stability: 2 - Stable
//!
//! ### Command
//!
//! Enable or disable button interrupts and read the current button state.
//!
//! #### `command_num`
//!
//! - `0`: Driver check and get number of buttons on the board.
//! - `1`: Enable interrupts for a given button. This will enable both press
//!   and depress events.
//! - `2`: Disable interrupts for a button. No affect or reliance on
//!   registered callback.
//! - `3`: Read the current state of the button.
//!
//! ### Subscribe
//!
//! Setup a callback for button presses.
//!
//! #### `subscribe_num`
//!
//! - `0`: Set callback for pin interrupts. Note setting this callback has
//!   no reliance on individual pins being configured as interrupts. The
//!   interrupt will be called with two parameters: the index of the button
//!   that triggered the interrupt and the pressed (1) or not pressed (0) state
//!   of the button.

use core::cell::Cell;
use kernel::hil::gpio;
use kernel::hil::gpio::{Configure, Input, InterruptWithValue};
<<<<<<< HEAD
use kernel::{
    AppId, CommandReturn, Driver, ErrorCode, Grant, GrantDefault, ProcessUpcallFactory, Upcall,
};
=======
use kernel::{CommandReturn, Driver, ErrorCode, Grant, ProcessId, Upcall};
>>>>>>> d44dc913

/// Syscall driver number.
use crate::driver;
pub const DRIVER_NUM: usize = driver::NUM::Button as usize;

/// This capsule keeps track for each app of which buttons it has a registered
/// interrupt for. `SubscribeMap` is a bit array where bits are set to one if
/// that app has an interrupt registered for that button.
pub type SubscribeMap = u32;

pub struct App {
    callback: Upcall,
    subscribe_map: SubscribeMap,
}

impl GrantDefault for App {
    fn grant_default(_process_id: AppId, cb_factory: &mut ProcessUpcallFactory) -> Self {
        App {
            callback: cb_factory.build_upcall(0).unwrap(),
            subscribe_map: SubscribeMap::default(),
        }
    }
}

/// Manages the list of GPIO pins that are connected to buttons and which apps
/// are listening for interrupts from which buttons.
pub struct Button<'a, P: gpio::InterruptPin<'a>> {
    pins: &'a [(
        &'a gpio::InterruptValueWrapper<'a, P>,
        gpio::ActivationMode,
        gpio::FloatingState,
    )],
    apps: Grant<App>,
}

impl<'a, P: gpio::InterruptPin<'a>> Button<'a, P> {
    pub fn new(
        pins: &'a [(
            &'a gpio::InterruptValueWrapper<'a, P>,
            gpio::ActivationMode,
            gpio::FloatingState,
        )],
        grant: Grant<App>,
    ) -> Self {
        for (i, &(pin, _, floating_state)) in pins.iter().enumerate() {
            pin.make_input();
            pin.set_value(i as u32);
            pin.set_floating_state(floating_state);
        }

        Self {
            pins: pins,
            apps: grant,
        }
    }

    fn get_button_state(&self, pin_num: u32) -> gpio::ActivationState {
        let pin = &self.pins[pin_num as usize];
        pin.0.read_activation(pin.1)
    }
}

impl<'a, P: gpio::InterruptPin<'a>> Driver for Button<'a, P> {
    /// Set callbacks.
    ///
    /// ### `subscribe_num`
    ///
    /// - `0`: Set callback for pin interrupts. Note setting this callback has
    ///   no reliance on individual pins being configured as interrupts. The
    ///   interrupt will be called with two parameters: the index of the button
    ///   that triggered the interrupt and the pressed/not pressed state of the
    ///   button.
    fn subscribe(
        &self,
        subscribe_num: usize,
        mut callback: Upcall,
        app_id: ProcessId,
    ) -> Result<Upcall, (Upcall, ErrorCode)> {
        let res = match subscribe_num {
            0 => self
                .apps
<<<<<<< HEAD
                .enter(app_id, |cntr, _| {
                    core::mem::swap(&mut cntr.callback, &mut callback);
=======
                .enter(app_id, |cntr| {
                    core::mem::swap(&mut cntr.0, &mut callback);
>>>>>>> d44dc913
                })
                .map_err(|err| err.into()),

            // default
            _ => Err(ErrorCode::NOSUPPORT),
        };

        match res {
            Ok(()) => Ok(callback),
            Err(e) => Err((callback, e)),
        }
    }

    /// Configure interrupts and read state for buttons.
    ///
    /// `data` is the index of the button in the button array as passed to
    /// `Button::new()`.
    ///
    /// All commands greater than zero return `INVAL` if an invalid button
    /// number is passed in.
    ///
    /// ### `command_num`
    ///
    /// - `0`: Driver check and get number of buttons on the board.
    /// - `1`: Enable interrupts for a given button. This will enable both press
    ///   and depress events.
    /// - `2`: Disable interrupts for a button. No affect or reliance on
    ///   registered callback.
    /// - `3`: Read the current state of the button.
    fn command(
        &self,
        command_num: usize,
        data: usize,
        _: usize,
        appid: ProcessId,
    ) -> CommandReturn {
        let pins = self.pins;
        match command_num {
            // return button count
            0 => CommandReturn::success_u32(pins.len() as u32),

            // enable interrupts for a button
            1 => {
                if data < pins.len() {
                    self.apps
<<<<<<< HEAD
                        .enter(appid, |cntr, _| {
                            cntr.subscribe_map |= 1 << data;
                            pins[data]
=======
                        .enter(appid, |cntr| {
                            cntr.1 |= 1 << data;
                            let _ = pins[data]
>>>>>>> d44dc913
                                .0
                                .enable_interrupts(gpio::InterruptEdge::EitherEdge);
                            CommandReturn::success()
                        })
                        .unwrap_or_else(|err| CommandReturn::failure(err.into()))
                } else {
                    CommandReturn::failure(ErrorCode::INVAL) /* impossible button */
                }
            }

            // disable interrupts for a button
            2 => {
                if data >= pins.len() {
                    CommandReturn::failure(ErrorCode::INVAL) /* impossible button */
                } else {
                    let res = self
                        .apps
<<<<<<< HEAD
                        .enter(appid, |cntr, _| {
                            cntr.subscribe_map &= !(1 << data);
=======
                        .enter(appid, |cntr| {
                            cntr.1 &= !(1 << data);
>>>>>>> d44dc913
                            CommandReturn::success()
                        })
                        .unwrap_or_else(|err| CommandReturn::failure(err.into()));

                    // are any processes waiting for this button?
                    let interrupt_count = Cell::new(0);
<<<<<<< HEAD
                    self.apps.each(|cntr| {
                        if cntr.subscribe_map & (1 << data) != 0 {
=======
                    self.apps.each(|_, cntr| {
                        if cntr.1 & (1 << data) != 0 {
>>>>>>> d44dc913
                            interrupt_count.set(interrupt_count.get() + 1);
                        }
                    });

                    // if not, disable the interrupt
                    if interrupt_count.get() == 0 {
                        self.pins[data].0.disable_interrupts();
                    }

                    res
                }
            }

            // read input
            3 => {
                if data >= pins.len() {
                    CommandReturn::failure(ErrorCode::INVAL) /* impossible button */
                } else {
                    let button_state = self.get_button_state(data as u32);
                    CommandReturn::success_u32(button_state as u32)
                }
            }

            // default
            _ => CommandReturn::failure(ErrorCode::NOSUPPORT),
        }
    }
}

impl<'a, P: gpio::InterruptPin<'a>> gpio::ClientWithValue for Button<'a, P> {
    fn fired(&self, pin_num: u32) {
        // Read the value of the pin and get the button state.
        let button_state = self.get_button_state(pin_num);
        let interrupt_count = Cell::new(0);

        // schedule callback with the pin number and value
<<<<<<< HEAD
        self.apps.each(|cntr| {
            if cntr.subscribe_map & (1 << pin_num) != 0 {
=======
        self.apps.each(|_, cntr| {
            if cntr.1 & (1 << pin_num) != 0 {
>>>>>>> d44dc913
                interrupt_count.set(interrupt_count.get() + 1);
                cntr.callback
                    .schedule(pin_num as usize, button_state as usize, 0);
            }
        });

        // It's possible we got an interrupt for a process that has since died
        // (and didn't unregister the interrupt). Lazily disable interrupts for
        // this button if so.
        if interrupt_count.get() == 0 {
            self.pins[pin_num as usize].0.disable_interrupts();
        }
    }
}<|MERGE_RESOLUTION|>--- conflicted
+++ resolved
@@ -54,13 +54,9 @@
 use core::cell::Cell;
 use kernel::hil::gpio;
 use kernel::hil::gpio::{Configure, Input, InterruptWithValue};
-<<<<<<< HEAD
 use kernel::{
-    AppId, CommandReturn, Driver, ErrorCode, Grant, GrantDefault, ProcessUpcallFactory, Upcall,
+    CommandReturn, Driver, ErrorCode, Grant, GrantDefault, ProcessId, ProcessUpcallFactory, Upcall,
 };
-=======
-use kernel::{CommandReturn, Driver, ErrorCode, Grant, ProcessId, Upcall};
->>>>>>> d44dc913
 
 /// Syscall driver number.
 use crate::driver;
@@ -77,7 +73,7 @@
 }
 
 impl GrantDefault for App {
-    fn grant_default(_process_id: AppId, cb_factory: &mut ProcessUpcallFactory) -> Self {
+    fn grant_default(_process_id: ProcessId, cb_factory: &mut ProcessUpcallFactory) -> Self {
         App {
             callback: cb_factory.build_upcall(0).unwrap(),
             subscribe_map: SubscribeMap::default(),
@@ -142,13 +138,8 @@
         let res = match subscribe_num {
             0 => self
                 .apps
-<<<<<<< HEAD
-                .enter(app_id, |cntr, _| {
+                .enter(app_id, |cntr| {
                     core::mem::swap(&mut cntr.callback, &mut callback);
-=======
-                .enter(app_id, |cntr| {
-                    core::mem::swap(&mut cntr.0, &mut callback);
->>>>>>> d44dc913
                 })
                 .map_err(|err| err.into()),
 
@@ -194,15 +185,9 @@
             1 => {
                 if data < pins.len() {
                     self.apps
-<<<<<<< HEAD
-                        .enter(appid, |cntr, _| {
+                        .enter(appid, |cntr| {
                             cntr.subscribe_map |= 1 << data;
-                            pins[data]
-=======
-                        .enter(appid, |cntr| {
-                            cntr.1 |= 1 << data;
                             let _ = pins[data]
->>>>>>> d44dc913
                                 .0
                                 .enable_interrupts(gpio::InterruptEdge::EitherEdge);
                             CommandReturn::success()
@@ -220,26 +205,16 @@
                 } else {
                     let res = self
                         .apps
-<<<<<<< HEAD
-                        .enter(appid, |cntr, _| {
+                        .enter(appid, |cntr| {
                             cntr.subscribe_map &= !(1 << data);
-=======
-                        .enter(appid, |cntr| {
-                            cntr.1 &= !(1 << data);
->>>>>>> d44dc913
                             CommandReturn::success()
                         })
                         .unwrap_or_else(|err| CommandReturn::failure(err.into()));
 
                     // are any processes waiting for this button?
                     let interrupt_count = Cell::new(0);
-<<<<<<< HEAD
-                    self.apps.each(|cntr| {
+                    self.apps.each(|_, cntr| {
                         if cntr.subscribe_map & (1 << data) != 0 {
-=======
-                    self.apps.each(|_, cntr| {
-                        if cntr.1 & (1 << data) != 0 {
->>>>>>> d44dc913
                             interrupt_count.set(interrupt_count.get() + 1);
                         }
                     });
@@ -276,13 +251,8 @@
         let interrupt_count = Cell::new(0);
 
         // schedule callback with the pin number and value
-<<<<<<< HEAD
-        self.apps.each(|cntr| {
+        self.apps.each(|_, cntr| {
             if cntr.subscribe_map & (1 << pin_num) != 0 {
-=======
-        self.apps.each(|_, cntr| {
-            if cntr.1 & (1 << pin_num) != 0 {
->>>>>>> d44dc913
                 interrupt_count.set(interrupt_count.get() + 1);
                 cntr.callback
                     .schedule(pin_num as usize, button_state as usize, 0);
