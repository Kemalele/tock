//! HMAC (Hash-based Message Authentication Code).
//!
//! Usage
//! -----
//!
//! ```rust
//! let hmac = &earlgrey::hmac::HMAC;
//!
//! let mux_hmac = static_init!(MuxHmac<'static, lowrisc::hmac::Hmac>, MuxHmac::new(hmac));
//! digest::Digest::set_client(&earlgrey::hmac::HMAC, mux_hmac);
//!
//! let virtual_hmac_user = static_init!(
//!     VirtualMuxHmac<'static, lowrisc::hmac::Hmac>,
//!     VirtualMuxHmac::new(mux_hmac)
//! );
//! let hmac = static_init!(
//!     capsules::hmac::HmacDriver<'static, VirtualMuxHmac<'static, lowrisc::hmac::Hmac>>,
//!     capsules::hmac::HmacDriver::new(
//!         virtual_hmac_user,
//!         board_kernel.create_grant(&memory_allocation_cap),
//!     )
//! );
//! digest::Digest::set_client(virtual_hmac_user, hmac);
//! ```

use crate::driver;
/// Syscall driver number.
pub const DRIVER_NUM: usize = driver::NUM::Hmac as usize;

use core::cell::Cell;
use core::convert::TryInto;
use core::marker::PhantomData;
use core::mem;
use kernel::common::cells::{OptionalCell, TakeCell};
use kernel::common::leasable_buffer::LeasableBuffer;
use kernel::hil::digest;
use kernel::hil::digest::DigestType;
use kernel::{
<<<<<<< HEAD
    AppId, CommandReturn, Driver, ErrorCode, Grant, GrantDefault, ProcessUpcallFactory, Read,
    ReadWrite, ReadWriteAppSlice, ReturnCode, Upcall,
=======
    CommandReturn, Driver, ErrorCode, Grant, ProcessId, Read, ReadWrite, ReadWriteAppSlice, Upcall,
>>>>>>> d44dc913
};

pub struct HmacDriver<'a, H: digest::Digest<'a, T>, T: 'static + DigestType> {
    hmac: &'a H,

    active: Cell<bool>,

    apps: Grant<App>,
    appid: OptionalCell<ProcessId>,
    phantom: PhantomData<&'a T>,

    data_buffer: TakeCell<'static, [u8]>,
    data_copied: Cell<usize>,
    dest_buffer: TakeCell<'static, T>,
}

impl<'a, H: digest::Digest<'a, T> + digest::HMACSha256, T: DigestType> HmacDriver<'a, H, T>
where
    T: AsMut<[u8]>,
{
    pub fn new(
        hmac: &'a H,
        data_buffer: &'static mut [u8],
        dest_buffer: &'static mut T,
        grant: Grant<App>,
    ) -> HmacDriver<'a, H, T> {
        HmacDriver {
            hmac: hmac,
            active: Cell::new(false),
            apps: grant,
            appid: OptionalCell::empty(),
            phantom: PhantomData,
            data_buffer: TakeCell::new(data_buffer),
            data_copied: Cell::new(0),
            dest_buffer: TakeCell::new(dest_buffer),
        }
    }

    fn run(&self) -> Result<(), ErrorCode> {
        self.appid.map_or(Err(ErrorCode::RESERVE), |appid| {
            self.apps
                .enter(*appid, |app| {
                    app.key.map_or((), |k| {
                        self.hmac
                            .set_mode_hmacsha256(k.as_ref().try_into().unwrap())
                            .unwrap();
                    });

                    app.data.map_or(Err(ErrorCode::RESERVE), |d| {
                        self.data_buffer.map(|buf| {
                            let data = d.as_ref();

                            // Determine the size of the static buffer we have
                            let static_buffer_len = buf.len();

                            // If we have more data then the static buffer we set how much data we are going to copy
                            if data.len() > static_buffer_len {
                                self.data_copied.set(static_buffer_len);
                            }

                            // Copy the data into the static buffer
                            buf.copy_from_slice(&data[..static_buffer_len]);
                        });

                        // Add the data from the static buffer to the HMAC
                        if let Err(e) = self
                            .hmac
                            .add_data(LeasableBuffer::new(self.data_buffer.take().unwrap()))
                        {
                            self.data_buffer.replace(e.1);
                            return Err(e.0);
                        }
                        Ok(())
                    })
                })
                .unwrap_or_else(|err| Err(err.into()))
        })
    }

    fn check_queue(&self) {
        for appiter in self.apps.iter() {
            let started_command = appiter.enter(|app| {
                // If an app is already running let it complete
                if self.appid.is_some() {
                    return true;
                }

                // If this app has a pending command let's use it.
                app.pending_run_app.take().map_or(false, |appid| {
                    // Mark this driver as being in use.
                    self.appid.set(appid);
                    // Actually make the buzz happen.
                    self.run() == Ok(())
                })
            });
            if started_command {
                break;
            }
        }
    }
}

impl<'a, H: digest::Digest<'a, T> + digest::HMACSha256, T: DigestType> digest::Client<'a, T>
    for HmacDriver<'a, H, T>
{
    fn add_data_done(&'a self, _result: Result<(), ErrorCode>, data: &'static mut [u8]) {
        self.appid.map(move |id| {
            self.apps
                .enter(*id, move |app| {
                    let mut data_len = 0;
                    let mut static_buffer_len = 0;

                    self.data_buffer.replace(data);

                    self.data_buffer.map(|buf| {
                        let ret = app.data.map_or(Err(ErrorCode::RESERVE), |d| {
                            let data = d.as_ref();

                            // Determine the size of the static buffer we have
                            static_buffer_len = buf.len();
                            // Determine how much data we have already copied
                            let copied_data = self.data_copied.get();

                            data_len = data.len();

                            if data_len > copied_data {
                                let remaining_data = &d.as_ref()[copied_data..];
                                let remaining_len = data_len - copied_data;

                                if remaining_len < static_buffer_len {
                                    buf[..remaining_len].copy_from_slice(remaining_data);
                                } else {
                                    buf.copy_from_slice(&remaining_data[..static_buffer_len]);
                                }
                            }
                            Ok(())
                        });

                        if ret == Err(ErrorCode::RESERVE) {
                            // No data buffer, clear the appid and data
                            self.hmac.clear_data();
                            self.appid.clear();
                            self.check_queue();
                        }
                    });

                    if static_buffer_len > 0 {
                        let copied_data = self.data_copied.get();

                        if data_len > copied_data {
                            // Update the amount of data copied
                            self.data_copied.set(copied_data + static_buffer_len);

                            let mut lease_buf =
                                LeasableBuffer::new(self.data_buffer.take().unwrap());

                            // Add the data from the static buffer to the HMAC
                            if data_len < (copied_data + static_buffer_len) {
                                lease_buf.slice(..(data_len - copied_data))
                            }

                            if self.hmac.add_data(lease_buf).is_err() {
                                // Error, clear the appid and data
                                self.hmac.clear_data();
                                self.appid.clear();
                                self.check_queue();
                                return;
                            }

                            // Return as we don't want to run the digest yet
                            return;
                        }
                    }

                    // If we get here we are ready to run the digest, reset the copied data
                    self.data_copied.set(0);

                    if let Err(e) = self.hmac.run(self.dest_buffer.take().unwrap()) {
                        // Error, clear the appid and data
                        self.hmac.clear_data();
                        self.appid.clear();

                        app.callback
                            .schedule(kernel::into_statuscode(e.0.into()), 0, 0);

                        self.check_queue();
                        return;
                    }
                })
                .map_err(|err| {
                    if err == kernel::procs::Error::NoSuchApp
                        || err == kernel::procs::Error::InactiveApp
                    {
                        self.appid.clear();
                        self.check_queue();
                    }
                })
        });
    }

    fn hash_done(&'a self, result: Result<(), ErrorCode>, digest: &'static mut T) {
        self.appid.map(|id| {
            self.apps
                .enter(*id, |app| {
                    self.hmac.clear_data();

                    let pointer = digest.as_ref()[0] as *mut u8;

                    app.data.mut_map_or((), |dest| {
                        dest.as_mut().copy_from_slice(digest.as_ref());
                    });

                    match result {
                        Ok(_) => app.callback.schedule(0, pointer as usize, 0),
                        Err(e) => app.callback.schedule(
                            kernel::into_statuscode(e.into()),
                            pointer as usize,
                            0,
                        ),
                    };

                    // Clear the current appid as it has finished running
                    self.appid.clear();
                    self.check_queue();
                })
                .map_err(|err| {
                    if err == kernel::procs::Error::NoSuchApp
                        || err == kernel::procs::Error::InactiveApp
                    {
                        self.appid.clear();
                        self.check_queue();
                    }
                })
        });

        self.dest_buffer.replace(digest);
    }
}

/// Specify memory regions to be used.
///
/// ### `allow_num`
///
/// - `0`: Allow a buffer for storing the key.
///        The kernel will read from this when running
///        This should not be changed after running `run` until the HMAC
///        has completed
/// - `1`: Allow a buffer for storing the buffer.
///        The kernel will read from this when running
///        This should not be changed after running `run` until the HMAC
///        has completed
/// - `2`: Allow a buffer for storing the digest.
///        The kernel will fill this with the HMAC digest before calling
///        the `hash_done` callback.
impl<'a, H: digest::Digest<'a, T> + digest::HMACSha256, T: DigestType> Driver
    for HmacDriver<'a, H, T>
{
    fn allow_readwrite(
        &self,
        appid: ProcessId,
        allow_num: usize,
        mut slice: ReadWriteAppSlice,
    ) -> Result<ReadWriteAppSlice, (ReadWriteAppSlice, ErrorCode)> {
        let res = match allow_num {
            // Pass buffer for the key to be in
            0 => self
                .apps
                .enter(appid, |app| {
                    mem::swap(&mut slice, &mut app.key);
                    Ok(())
                })
                .unwrap_or(Err(ErrorCode::FAIL)),

            // Pass buffer for the data to be in
            1 => self
                .apps
                .enter(appid, |app| {
                    mem::swap(&mut slice, &mut app.data);
                    Ok(())
                })
                .unwrap_or(Err(ErrorCode::FAIL)),

            // Pass buffer for the digest to be in.
            2 => self
                .apps
                .enter(appid, |app| {
                    mem::swap(&mut slice, &mut app.dest);
                    Ok(())
                })
                .unwrap_or(Err(ErrorCode::FAIL)),

            // default
            _ => Err(ErrorCode::NOSUPPORT),
        };

        match res {
            Ok(()) => Ok(slice),
            Err(e) => Err((slice, e)),
        }
    }

    /// Subscribe to HmacDriver events.
    ///
    /// ### `subscribe_num`
    ///
    /// - `0`: Subscribe to interrupts from HMAC events.
    ///        The callback signature is `fn(result: u32)`
    fn subscribe(
        &self,
        subscribe_num: usize,
        mut callback: Upcall,
        appid: ProcessId,
    ) -> Result<Upcall, (Upcall, ErrorCode)> {
        let res = match subscribe_num {
            0 => {
                // set callback
                self.apps
                    .enter(appid, |app| {
                        mem::swap(&mut app.callback, &mut callback);
                        Ok(())
                    })
                    .unwrap_or(Err(ErrorCode::FAIL))
            }

            // default
            _ => Err(ErrorCode::NOSUPPORT),
        };

        match res {
            Ok(()) => Ok(callback),
            Err(e) => Err((callback, e)),
        }
    }

    /// Setup and run the HMAC hardware
    ///
    /// We expect userspace to setup buffers for the key, data and digest.
    /// These buffers must be allocated and specified to the kernel from the
    /// above allow calls.
    ///
    /// We expect userspace not to change the value while running. If userspace
    /// changes the value we have no guarentee of what is passed to the
    /// hardware. This isn't a security issue, it will just prove the requesting
    /// app with invalid data.
    ///
    /// The driver will take care of clearing data from the underlying impelemenation
    /// by calling the `clear_data()` function when the `hash_complete()` callback
    /// is called or if an error is encounted.
    ///
    /// ### `command_num`
    ///
    /// - `0`: set_algorithm
    /// - `1`: run
    fn command(
        &self,
        command_num: usize,
        data1: usize,
        _data2: usize,
        appid: ProcessId,
    ) -> CommandReturn {
        let match_or_empty_or_nonexistant = self.appid.map_or(true, |owning_app| {
            // We have recorded that an app has ownership of the HMAC.

            // If the HMAC is still active, then we need to wait for the operation
            // to finish and the app, whether it exists or not (it may have crashed),
            // still owns this capsule. If the HMAC is not active, then
            // we need to verify that that application still exists, and remove
            // it as owner if not.
            if self.active.get() {
                owning_app == &appid
            } else {
                // Check the app still exists.
                //
                // If the `.enter()` succeeds, then the app is still valid, and
                // we can check if the owning app matches the one that called
                // the command. If the `.enter()` fails, then the owning app no
                // longer exists and we return `true` to signify the
                // "or_nonexistant" case.
                self.apps
                    .enter(*owning_app, |_| owning_app == &appid)
                    .unwrap_or(true)
            }
        });

        match command_num {
            // set_algorithm
            0 => {
                match data1 {
                    // SHA256
                    0 => {
                        // Only Sha256 is supported, we don't need to do anything
                        CommandReturn::success()
                    }
                    _ => CommandReturn::failure(ErrorCode::NOSUPPORT),
                }
            }

            // run
            1 => {
                if match_or_empty_or_nonexistant {
                    self.appid.set(appid);
                    let ret = self.run();

                    if let Err(e) = ret {
                        self.hmac.clear_data();
                        self.appid.clear();
                        self.check_queue();
                        CommandReturn::failure(e)
                    } else {
                        CommandReturn::success()
                    }
                } else {
                    // There is an active app, so queue this request (if possible).
                    self.apps
                        .enter(appid, |app| {
                            // Some app is using the storage, we must wait.
                            if app.pending_run_app.is_some() {
                                // No more room in the queue, nowhere to store this
                                // request.
                                CommandReturn::failure(ErrorCode::NOMEM)
                            } else {
                                // We can store this, so lets do it.
                                app.pending_run_app = Some(appid);
                                CommandReturn::success()
                            }
                        })
                        .unwrap_or_else(|err| err.into())
                }
            }

            // default
            _ => CommandReturn::failure(ErrorCode::NOSUPPORT),
        }
    }
}

pub struct App {
    callback: Upcall,
    pending_run_app: Option<ProcessId>,
    key: ReadWriteAppSlice,
    data: ReadWriteAppSlice,
    dest: ReadWriteAppSlice,
}

impl GrantDefault for App {
    fn grant_default(_process_id: AppId, cb_factory: &mut ProcessUpcallFactory) -> Self {
        App {
            callback: cb_factory.build_upcall(0).unwrap(),
            pending_run_app: None,
            key: ReadWriteAppSlice::default(),
            data: ReadWriteAppSlice::default(),
            dest: ReadWriteAppSlice::default(),
        }
    }
}<|MERGE_RESOLUTION|>--- conflicted
+++ resolved
@@ -36,12 +36,8 @@
 use kernel::hil::digest;
 use kernel::hil::digest::DigestType;
 use kernel::{
-<<<<<<< HEAD
-    AppId, CommandReturn, Driver, ErrorCode, Grant, GrantDefault, ProcessUpcallFactory, Read,
-    ReadWrite, ReadWriteAppSlice, ReturnCode, Upcall,
-=======
-    CommandReturn, Driver, ErrorCode, Grant, ProcessId, Read, ReadWrite, ReadWriteAppSlice, Upcall,
->>>>>>> d44dc913
+    CommandReturn, Driver, ErrorCode, Grant, GrantDefault, ProcessId, ProcessUpcallFactory, Read,
+    ReadWrite, ReadWriteAppSlice, Upcall,
 };
 
 pub struct HmacDriver<'a, H: digest::Digest<'a, T>, T: 'static + DigestType> {
@@ -487,7 +483,7 @@
 }
 
 impl GrantDefault for App {
-    fn grant_default(_process_id: AppId, cb_factory: &mut ProcessUpcallFactory) -> Self {
+    fn grant_default(_process_id: ProcessId, cb_factory: &mut ProcessUpcallFactory) -> Self {
         App {
             callback: cb_factory.build_upcall(0).unwrap(),
             pending_run_app: None,
