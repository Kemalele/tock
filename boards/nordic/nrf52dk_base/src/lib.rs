--- conflicted
+++ resolved
@@ -21,12 +21,9 @@
 use capsules::virtual_uart::{UartDevice, UartMux};
 use kernel::capabilities;
 use kernel::hil;
-<<<<<<< HEAD
 use kernel::Chip;
-=======
 use kernel::hil::entropy::Entropy32;
 use kernel::hil::rng::Rng;
->>>>>>> 78bc43a2
 use nrf5x::rtc::Rtc;
 
 /// Pins for SPI for the flash chip MX25R6435F
@@ -430,11 +427,7 @@
         ipc: kernel::ipc::IPC::new(board_kernel, &memory_allocation_capability),
     };
 
-<<<<<<< HEAD
     let chip = static_init!(nrf52::chip::NRF52, nrf52::chip::NRF52::new());
-=======
-    let chip = nrf52::chip::NRF52::new();
->>>>>>> 78bc43a2
 
     debug!("Initialization complete. Entering main loop\r");
     debug!("{}", &nrf52::ficr::FICR_INSTANCE);
@@ -454,9 +447,5 @@
         &process_management_capability,
     );
 
-<<<<<<< HEAD
     board_kernel.kernel_loop(&platform, chip, Some(&platform.ipc), &main_loop_capability);
-=======
-    board_kernel.kernel_loop(&platform, &chip, Some(&platform.ipc), &main_loop_capability);
->>>>>>> 78bc43a2
 }