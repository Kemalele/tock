--- conflicted
+++ resolved
@@ -193,12 +193,6 @@
             nrf52840::rtc::Rtc<'static>,
         >,
     >,
-<<<<<<< HEAD
-    nonvolatile_storage:
-        &'static capsules_extra::nonvolatile_storage_driver::NonvolatileStorage<'static>,
-    thread_driver: &'static capsules_extra::net::thread::driver::ThreadNetworkDriver<'static>,
-=======
->>>>>>> ea2bc580
     udp_driver: &'static capsules_extra::net::udp::UDPDriver<'static>,
     i2c_master_slave: &'static capsules_core::i2c_master_slave_driver::I2CMasterSlaveDriver<
         'static,
@@ -263,11 +257,8 @@
             kernel::ipc::DRIVER_NUM => f(Some(&self.ipc)),
             capsules_core::i2c_master_slave_driver::DRIVER_NUM => f(Some(self.i2c_master_slave)),
             capsules_core::spi_controller::DRIVER_NUM => f(Some(self.spi_controller)),
-<<<<<<< HEAD
             capsules_extra::net::thread::driver::DRIVER_NUM => f(Some(self.thread_driver)),
-=======
             capsules_extra::kv_driver::DRIVER_NUM => f(Some(self.kv_driver)),
->>>>>>> ea2bc580
             _ => f(None),
         }
     }
@@ -572,34 +563,18 @@
     // IEEE 802.15.4 and UDP
     //--------------------------------------------------------------------------
 
-<<<<<<< HEAD
-    let serial_num = nrf52840::ficr::FICR_INSTANCE.address();
-    let serial_num_bottom_16 = serial_num[0] as u16 + ((serial_num[1] as u16) << 8);
-    // let src_mac_from_serial_num: MacAddress = MacAddress::Short(serial_num_bottom_16);
-    let src_mac_from_serial_num: MacAddress =
-        MacAddress::Long([0xa2, 0xb5, 0xa6, 0x91, 0xee, 0x42, 0x56, 0x36]);
-    // MacAddress::Long([0xaa, 0xbb, 0xcc, 0xdd, 0xee, 0xff, 0xaa, 0xbb]);
-    let serial_num: [u8; 8] = [0xa2, 0xb5, 0xa6, 0x91, 0xee, 0x42, 0x56, 0x36];
-
-=======
     let device_id = nrf52840::ficr::FICR_INSTANCE.address();
 
     let device_id_bottom_16: u16 = device_id[0] as u16 + ((device_id[1] as u16) << 8);
     let short_mac_addr: MacAddress = MacAddress::Short(device_id_bottom_16);
->>>>>>> ea2bc580
     let (ieee802154_radio, mux_mac) = components::ieee802154::Ieee802154Component::new(
         board_kernel,
         capsules_extra::ieee802154::DRIVER_NUM,
         &nrf52840_peripherals.ieee802154_radio,
         aes_mux,
         PAN_ID,
-<<<<<<< HEAD
-        serial_num_bottom_16,
-        serial_num,
-=======
         device_id_bottom_16,
         device_id,
->>>>>>> ea2bc580
     )
     .finalize(components::ieee802154_component_static!(
         nrf52840::ieee802154_radio::Radio,
@@ -1049,11 +1024,7 @@
         temp,
         alarm,
         analog_comparator,
-<<<<<<< HEAD
-        nonvolatile_storage,
         thread_driver,
-=======
->>>>>>> ea2bc580
         udp_driver,
         ipc: kernel::ipc::IPC::new(
             board_kernel,
